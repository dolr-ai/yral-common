--- conflicted
+++ resolved
@@ -72,16 +72,12 @@
   Transfer : TransferError;
   Unauthenticated;
 };
-<<<<<<< HEAD
-type ClaimStatus = variant { Unclaimed; Claiming; Claimed : opt nat64 };
-=======
 type ClaimStatus = variant {
   Unclaimed;
   Claiming;
   Claimed;
   ClaimedWithTimestamp : nat64;
 };
->>>>>>> bb6650b4
 type Committed = record {
   total_direct_participation_icp_e8s : opt nat64;
   total_neurons_fund_participation_icp_e8s : opt nat64;
