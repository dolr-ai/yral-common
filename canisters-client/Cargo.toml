--- conflicted
+++ resolved
@@ -23,16 +23,7 @@
 
 [features]
 full = ["backend", "sns", "services"]
-<<<<<<< HEAD
 backend = ["individual-user", "platform-orchestrator", "post-cache", "user-index", "user-info-service", "user-post-service"]
-=======
-backend = [
-    "individual-user",
-    "platform-orchestrator",
-    "post-cache",
-    "user-index",
-]
->>>>>>> 1c7ddd86
 sns = ["sns-governance", "sns-ledger", "sns-root", "sns-swap", "sns-index"]
 individual-user = []
 platform-orchestrator = []
