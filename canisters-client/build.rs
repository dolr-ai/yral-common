--- conflicted
+++ resolved
@@ -46,17 +46,12 @@
     whitelist.insert("notification_store");
     #[cfg(feature = "dedup-index")]
     whitelist.insert("dedup_index");
-<<<<<<< HEAD
     #[cfg(feature = "rate-limits")]
     whitelist.insert("rate_limits");
     #[cfg(feature = "user-info-service")]
     whitelist.insert("user_info_service");
-=======
-    #[cfg(feature = "user-info-service")]
-    whitelist.insert("user_info_service");
     #[cfg(feature = "user-post-service")]
     whitelist.insert("user_post_service");
->>>>>>> 88006150
 
     whitelist
 });
