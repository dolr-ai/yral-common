--- conflicted
+++ resolved
@@ -216,7 +216,6 @@
             .get_user_metadata_v2(id.sender().unwrap().to_text())
             .await?;
 
-<<<<<<< HEAD
         let mut canisters;
         if let Some(user_metadata) = maybe_meta.clone() {
             let user_canister_id = user_metadata.user_canister_id;
@@ -233,30 +232,6 @@
         } else {
             //TODO Register new user
             canisters = Self::register_new_user(id, auth).await?;
-=======
-        let profile_details = ProfileDetails::from_canister(
-            res.user_canister,
-            maybe_meta.map(|meta| meta.user_name),
-            user.get_profile_details_v_2().await?,
-        );
-        res.profile_details = Some(profile_details);
-
-        Ok(res)
-    }
-
-    pub async fn set_username(&mut self, new_username: String) -> Result<()> {
-        self.metadata_client
-            .set_user_metadata(
-                self.identity(),
-                SetUserMetadataReqMetadata {
-                    user_canister_id: self.user_canister,
-                    user_name: new_username.clone(),
-                },
-            )
-            .await?;
-        if let Some(p) = self.profile_details.as_mut() {
-            p.username = Some(new_username)
->>>>>>> 1c7ddd86
         }
 
         match canisters.user_canister {
@@ -294,7 +269,44 @@
             }
         };
 
+        //TODO: update last access time
+
         Ok(canisters)
+    }
+
+    pub async fn set_username(&mut self, new_username: String) -> Result<()> {
+        self.metadata_client
+            .set_user_metadata(
+                self.identity(),
+                SetUserMetadataReqMetadata {
+                    user_canister_id: self.user_canister,
+                    user_name: new_username.clone(),
+                },
+            )
+            .await?;
+        if let Some(p) = self.profile_details.as_mut() {
+            p.username = Some(new_username)
+        }
+
+        Ok(())
+    }
+
+    pub fn from_wire(wire: CanistersAuthWire, base: Canisters<false>) -> Result<Self> {
+        let id: DelegatedIdentity = wire.id.clone().try_into()?;
+        let arc_id = Arc::new(id);
+
+        let mut agent = base.agent.clone();
+        agent.set_arc_id(arc_id.clone());
+
+        Ok(Self {
+            agent,
+            id: Some(arc_id),
+            id_wire: Some(Arc::new(wire.id)),
+            metadata_client: base.metadata_client,
+            user_canister: wire.user_canister,
+            expiry: wire.expiry,
+            profile_details: Some(wire.profile_details),
+        })
     }
 }
 
