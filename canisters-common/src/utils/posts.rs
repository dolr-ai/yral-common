use std::{
    cmp::Ordering,
    fmt::format,
    hash::{Hash, Hasher},
};

use candid::Principal;
use canisters_client::{
    ic::USER_INFO_SERVICE_ID,
    individual_user_template::Ok,
    user_info_service,
    user_post_service::{
        PostDetailsForFrontend as PostServicePostDetailsForFrontend, Result2, Result4,
    },
};
use canisters_client::{
    individual_user_template::{Post, PostDetailsForFrontend, PostStatus},
    user_info_service::UserProfileDetailsForFrontendV3,
};
use global_constants::USERNAME_MAX_LEN;
use serde::{Deserialize, Serialize};
use types::post;
use username_gen::random_username_from_principal;
use web_time::Duration;

use crate::{utils::profile::ProfileDetails, Canisters, Result};

use super::profile::propic_from_principal;

#[derive(Clone, PartialEq, Debug, Serialize, Deserialize)]
pub struct PostDetails {
    pub canister_id: Principal, // canister id of the publishing canister.
    pub post_id: String,
    pub uid: String,
    pub description: String,
    pub views: u64,
    pub likes: u64,
    pub display_name: Option<String>,
    pub username: Option<String>,
    pub propic_url: String,
    /// Whether post is liked by the authenticated
    /// user or not, None if unknown
    pub liked_by_user: Option<bool>,
    pub poster_principal: Principal,
    pub hastags: Vec<String>,
    pub is_nsfw: bool,
    pub hot_or_not_feed_ranking_score: Option<u64>,
    pub created_at: Duration,
    pub nsfw_probability: f32,
}

impl PartialOrd for PostDetails {
    fn partial_cmp(&self, other: &Self) -> Option<Ordering> {
        Some(self.cmp(other))
    }
}

impl Ord for PostDetails {
    fn cmp(&self, other: &Self) -> Ordering {
        self.created_at.cmp(&other.created_at)
    }
}

impl Hash for PostDetails {
    fn hash<H: Hasher>(&self, state: &mut H) {
        self.canister_id.hash(state);
        self.post_id.hash(state);
    }
}

impl Eq for PostDetails {}

impl PostDetails {
    pub fn from_canister_post(
        authenticated: bool,
        canister_id: Principal,
        details: PostDetailsForFrontend,
    ) -> Self {
        Self::from_canister_post_with_nsfw_info(authenticated, canister_id, details, 0.0)
    }

    pub fn from_service_post(
        canister_id: Principal,
        post_details: PostServicePostDetailsForFrontend,
    ) -> Self {
        Self {
            canister_id,
            post_id: post_details.id,
            uid: post_details.video_uid,
            description: post_details.description,
            views: post_details.total_view_count,
            likes: post_details.like_count,
            display_name: None,
            propic_url: propic_from_principal(post_details.created_by_user_principal_id),
            liked_by_user: Some(post_details.liked_by_me),
            poster_principal: post_details.creator_principal,
            hastags: post_details.hashtags,
            is_nsfw: false,
            hot_or_not_feed_ranking_score: Some(0),
            created_at: Duration::new(
                post_details.created_at.secs_since_epoch,
                post_details.created_at.nanos_since_epoch,
            ),
            nsfw_probability: 0.0,
            username: None,
        }
    }

    pub fn from_canister_post_with_nsfw_info(
        authenticated: bool,
        canister_id: Principal,
        details: PostDetailsForFrontend,
        nsfw_probability: f32,
    ) -> Self {
        Self {
            canister_id,
            post_id: details.id.to_string(),
            uid: details.video_uid,
            description: details.description,
            views: details.total_view_count,
            likes: details.like_count,
            display_name: details.created_by_display_name,
            username: details.created_by_unique_user_name,
            propic_url: details
                .created_by_profile_photo_url
                .unwrap_or_else(|| propic_from_principal(details.created_by_user_principal_id)),
            liked_by_user: authenticated.then_some(details.liked_by_me),
            poster_principal: details.created_by_user_principal_id,
            hastags: details.hashtags,
            is_nsfw: nsfw_probability > 0.5,
            hot_or_not_feed_ranking_score: details.hot_or_not_feed_ranking_score,
            created_at: Duration::new(
                details.created_at.secs_since_epoch,
                details.created_at.nanos_since_epoch,
            ),
            nsfw_probability,
        }
    }

    pub fn is_hot_or_not(&self) -> bool {
        self.hot_or_not_feed_ranking_score.is_some()
    }

    pub fn username_or_principal(&self) -> String {
        self.username
            .clone()
            .unwrap_or_else(|| self.poster_principal.to_text())
    }

    /// Get the user's username
    /// or a consistent random username
    /// WARN: do not use this method for URLs
    /// use `username_or_principal` instead
    pub fn username_or_fallback(&self) -> String {
        self.username.clone().unwrap_or_else(|| {
            random_username_from_principal(self.poster_principal, USERNAME_MAX_LEN)
        })
    }

    pub fn display_name_or_fallback(&self) -> String {
        self.display_name
            .clone()
            .unwrap_or_else(|| self.username_or_fallback())
    }
}

impl<const A: bool> Canisters<A> {
    pub async fn get_post_details(
        &self,
        user_canister: Principal,
        post_id: String,
    ) -> Result<Option<PostDetails>> {
        self.get_post_details_with_nsfw_info(user_canister, post_id, 0.0)
            .await
    }

    pub async fn get_post_details_with_nsfw_info(
        &self,
        user_canister: Principal,
        post_id: String,
        nsfw_probability: f32,
    ) -> Result<Option<PostDetails>> {
        let mut profile_details = if user_canister == USER_INFO_SERVICE_ID {
            let post_service_canister = self.user_post_service().await;
            let post_details_res = post_service_canister
                .get_individual_post_details_by_id_for_user(
                    post_id.clone(),
                    post_service_canister.1.get_principal().unwrap(),
                )
                .await;

            match post_details_res {
                Ok(post_details) => {
                    let Result2::Ok(post_details) = post_details else {
                        return Ok(None);
                    };
                    Some(PostDetails::from_service_post(user_canister, post_details))
                }
                Err(e) => {
                    log::warn!(
                        "Failed to get post details for {user_canister} {post_id}: {e}, skipping"
                    );
                    None
                }
            }
        } else {
            let post_creator_can = self.individual_user(user_canister).await;
            match post_creator_can
                .get_individual_post_details_by_id(post_id.parse::<u64>().unwrap())
                .await
            {
                Ok(p) => Some(PostDetails::from_canister_post_with_nsfw_info(
                    A,
                    user_canister,
                    p,
                    nsfw_probability,
                )),
                Err(e) => {
                    log::warn!(
                        "failed to get post details for {user_canister} {post_id}: {e}, skipping"
                    );
                    None
                }
            }
        };

        let Some(mut post_details) = profile_details else {
            return Ok(None);
        };

<<<<<<< HEAD
        let post_uuid = &post_details.uid;
        let req_url = format!(
            "https://customer-2p3jflss4r4hmpnz.cloudflarestream.com/{post_uuid}/manifest/video.m3u8",
        );
        let res = reqwest::Client::default().head(req_url).send().await;
        if res.is_err() || (res.is_ok() && res.unwrap().status() != 200) {
            return Ok(None);
        }

        let creator_principal = post_details.poster_principal;
=======
        let creator_principal = post_details.created_by_user_principal_id;
>>>>>>> 234aef08
        let creator_meta = self
            .metadata_client
            .get_user_metadata_v2(creator_principal.to_text())
            .await?;
        post_details.username = creator_meta.map(|m| m.user_name).filter(|s| !s.is_empty());

        Ok(Some(post_details))
    }

    pub async fn post_like_info(
        &self,
        post_canister: Principal,
        post_id: String,
    ) -> Result<(bool, u64)> {
        let post_details = self.get_post_details(post_canister, post_id).await?;
        let Some(post_details) = post_details else {
            return Err(crate::Error::YralCanister("Post not found".to_string()));
        };

        Ok((
            post_details.liked_by_user.unwrap_or(false),
            post_details.likes,
        ))
    }
}

impl Canisters<true> {
    pub async fn like_post(&self, post_canister: Principal, post_id: String) -> Result<bool> {
        match post_canister {
            USER_INFO_SERVICE_ID => {
                let post_service_canister = self.user_post_service().await;
                let res = post_service_canister
                    .update_post_toggle_like_status_by_caller(post_id)
                    .await?;
                match res {
                    Result4::Ok(val) => Ok(val),
                    Result4::Err(err) => Err(crate::Error::YralCanister(format!("{:?}", err))),
                }
            }
            _ => {
                let individual = self.individual_user(post_canister).await;
                individual
                    .update_post_toggle_like_status_by_caller(post_id.parse::<u64>().unwrap())
                    .await
                    .map_err(|e| crate::Error::YralCanister(e.to_string()))
            }
        }
    }
}<|MERGE_RESOLUTION|>--- conflicted
+++ resolved
@@ -228,20 +228,7 @@
             return Ok(None);
         };
 
-<<<<<<< HEAD
-        let post_uuid = &post_details.uid;
-        let req_url = format!(
-            "https://customer-2p3jflss4r4hmpnz.cloudflarestream.com/{post_uuid}/manifest/video.m3u8",
-        );
-        let res = reqwest::Client::default().head(req_url).send().await;
-        if res.is_err() || (res.is_ok() && res.unwrap().status() != 200) {
-            return Ok(None);
-        }
-
         let creator_principal = post_details.poster_principal;
-=======
-        let creator_principal = post_details.created_by_user_principal_id;
->>>>>>> 234aef08
         let creator_meta = self
             .metadata_client
             .get_user_metadata_v2(creator_principal.to_text())
