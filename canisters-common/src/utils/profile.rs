use candid::Principal;
use canisters_client::{
    ic::USER_INFO_SERVICE_ID,
    individual_user_template::UserProfileDetailsForFrontendV2,
<<<<<<< HEAD
    user_info_service::{Result3, UserProfileDetailsForFrontendV4},
=======
    user_info_service::{Result4, UserProfileDetailsForFrontendV3},
>>>>>>> 4f57b223
};
use global_constants::USERNAME_MAX_LEN;
use serde::{Deserialize, Serialize};
use username_gen::random_username_from_principal;

use crate::{
    consts::{GOBGOB_PROPIC_URL, GOBGOB_TOTAL_COUNT},
    Canisters, Error, Result,
};

#[derive(Serialize, Deserialize, Clone, Debug)]
pub struct ProfileDetails {
    pub username: Option<String>,
    pub lifetime_earnings: u64,
    pub followers_cnt: u64,
    pub following_cnt: u64,
    pub profile_pic: Option<String>,
    pub display_name: Option<String>,
    pub principal: Principal,
    pub user_canister: Principal,
    pub hots: u64,
    pub nots: u64,
    pub bio: Option<String>,
    pub website_url: Option<String>,
    pub caller_follows_user: Option<bool>,
    pub user_follows_caller: Option<bool>,
}

impl ProfileDetails {
    pub fn from_canister(
        user_canister: Principal,
        username: Option<String>,
        user: UserProfileDetailsForFrontendV2,
    ) -> Self {
        Self {
            username: username.filter(|u| !u.is_empty()),
            lifetime_earnings: user.lifetime_earnings,
            followers_cnt: user.followers_count,
            following_cnt: user.following_count,
            profile_pic: user.profile_picture_url,
            display_name: user.display_name,
            principal: user.principal_id,
            user_canister,
            hots: user.profile_stats.hot_bets_received,
            nots: user.profile_stats.not_bets_received,
            bio: None,  // V2 doesn't have bio
            website_url: None,  // V2 doesn't have website_url
            caller_follows_user: None,  // V2 doesn't have follow relationships
            user_follows_caller: None,  // V2 doesn't have follow relationships
        }
    }

    pub fn from_service_canister(
        user_principal: Principal,
        username: Option<String>,
        profile_details: UserProfileDetailsForFrontendV4,
    ) -> Self {
        Self {
            username: username.clone().filter(|u| !u.is_empty()),
            lifetime_earnings: 0,  // TODO: V4 doesn't provide lifetime_earnings yet
            followers_cnt: profile_details.followers_count,
            following_cnt: profile_details.following_count,
            profile_pic: profile_details.profile_picture_url,
            display_name: username,  // Using username as display_name since V4 doesn't have display_name
            principal: user_principal,
            user_canister: USER_INFO_SERVICE_ID,
            hots: profile_details.profile_stats.hot_bets_received,
            nots: profile_details.profile_stats.not_bets_received,
            bio: profile_details.bio,
            website_url: profile_details.website_url,
            caller_follows_user: profile_details.caller_follows_user,
            user_follows_caller: profile_details.user_follows_caller,
        }
    }
}

fn index_from_principal(principal: Principal) -> u32 {
    let hash_value = crc32fast::hash(principal.as_slice());
    (hash_value % GOBGOB_TOTAL_COUNT) + 1
}

pub fn propic_from_principal(principal: Principal) -> String {
    let index = index_from_principal(principal);
    format!("{GOBGOB_PROPIC_URL}{index}/public")
}

impl ProfileDetails {
    pub fn username_or_principal(&self) -> String {
        self.username.clone().unwrap_or_else(|| self.principal())
    }

    /// Get the user's username
    /// or a consistent random username
    /// WARN: do not use this method for URLs
    /// use `username_or_principal` instead
    pub fn username_or_fallback(&self) -> String {
        self.username
            .clone()
            .unwrap_or_else(|| random_username_from_principal(self.principal, USERNAME_MAX_LEN))
    }

    pub fn principal(&self) -> String {
        self.principal.to_text()
    }

    pub fn display_name_or_fallback(&self) -> String {
        self.display_name
            .clone()
            .unwrap_or_else(|| self.username_or_fallback())
    }

    pub fn profile_pic_or_random(&self) -> String {
        let propic = self.profile_pic.clone().unwrap_or_default();
        if !propic.is_empty() {
            return propic;
        }

        propic_from_principal(self.principal)
    }
}

impl<const A: bool> Canisters<A> {
    pub async fn get_profile_details(
        &self,
        username_or_principal: String,
    ) -> Result<Option<ProfileDetails>> {
        let Some(meta) = self
            .metadata_client
            .get_user_metadata_v2(username_or_principal)
            .await?
        else {
            return Ok(None);
        };

        let user_canister = meta.user_canister_id;
        let user_principal = meta.user_principal;

        if user_canister == USER_INFO_SERVICE_ID {
            let service_canister = self.user_info_service().await;
            let user_profile_details = service_canister
                .get_profile_details_v_4(user_principal)
                .await?;

            match user_profile_details {
<<<<<<< HEAD
                Result3::Ok(profile_details) => Ok(Some(ProfileDetails::from_service_canister(
=======
                Result4::Ok(profile_details) => Ok(Some(ProfileDetails::from_service_canister(
>>>>>>> 4f57b223
                    user_principal,
                    Some(meta.user_name),
                    profile_details,
                ))),
<<<<<<< HEAD
                Result3::Err(e) => Err(Error::YralCanister(format!(
=======
                Result4::Err(e) => Err(Error::YralCanister(format!(
>>>>>>> 4f57b223
                    "{e} for principal {user_principal}"
                ))),
            }
        } else {
            let profile_details = self
                .individual_user(user_canister)
                .await
                .get_profile_details_v_2()
                .await?;

            Ok(Some(ProfileDetails::from_canister(
                user_canister,
                Some(meta.user_name),
                profile_details,
            )))
        }
    }
}<|MERGE_RESOLUTION|>--- conflicted
+++ resolved
@@ -2,11 +2,7 @@
 use canisters_client::{
     ic::USER_INFO_SERVICE_ID,
     individual_user_template::UserProfileDetailsForFrontendV2,
-<<<<<<< HEAD
     user_info_service::{Result3, UserProfileDetailsForFrontendV4},
-=======
-    user_info_service::{Result4, UserProfileDetailsForFrontendV3},
->>>>>>> 4f57b223
 };
 use global_constants::USERNAME_MAX_LEN;
 use serde::{Deserialize, Serialize};
@@ -52,10 +48,10 @@
             user_canister,
             hots: user.profile_stats.hot_bets_received,
             nots: user.profile_stats.not_bets_received,
-            bio: None,  // V2 doesn't have bio
-            website_url: None,  // V2 doesn't have website_url
-            caller_follows_user: None,  // V2 doesn't have follow relationships
-            user_follows_caller: None,  // V2 doesn't have follow relationships
+            bio: None,                 // V2 doesn't have bio
+            website_url: None,         // V2 doesn't have website_url
+            caller_follows_user: None, // V2 doesn't have follow relationships
+            user_follows_caller: None, // V2 doesn't have follow relationships
         }
     }
 
@@ -66,11 +62,11 @@
     ) -> Self {
         Self {
             username: username.clone().filter(|u| !u.is_empty()),
-            lifetime_earnings: 0,  // TODO: V4 doesn't provide lifetime_earnings yet
+            lifetime_earnings: 0, // TODO: V4 doesn't provide lifetime_earnings yet
             followers_cnt: profile_details.followers_count,
             following_cnt: profile_details.following_count,
             profile_pic: profile_details.profile_picture_url,
-            display_name: username,  // Using username as display_name since V4 doesn't have display_name
+            display_name: username, // Using username as display_name since V4 doesn't have display_name
             principal: user_principal,
             user_canister: USER_INFO_SERVICE_ID,
             hots: profile_details.profile_stats.hot_bets_received,
@@ -151,20 +147,12 @@
                 .await?;
 
             match user_profile_details {
-<<<<<<< HEAD
                 Result3::Ok(profile_details) => Ok(Some(ProfileDetails::from_service_canister(
-=======
-                Result4::Ok(profile_details) => Ok(Some(ProfileDetails::from_service_canister(
->>>>>>> 4f57b223
                     user_principal,
                     Some(meta.user_name),
                     profile_details,
                 ))),
-<<<<<<< HEAD
                 Result3::Err(e) => Err(Error::YralCanister(format!(
-=======
-                Result4::Err(e) => Err(Error::YralCanister(format!(
->>>>>>> 4f57b223
                     "{e} for principal {user_principal}"
                 ))),
             }
