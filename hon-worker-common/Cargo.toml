cargo-features = ["edition2024"]
[package]
name = "hon-worker-common"
version = "0.1.0"
edition = "2024"

[dependencies]
candid.workspace = true
serde.workspace = true
yral-identity = { workspace = true, default-features = false }
ic-agent = { workspace = true, optional = true }
num-bigint.workspace = true
<<<<<<< HEAD
once_cell = "1.21.3"
url.workspace = true
=======
thiserror.workspace = true
>>>>>>> 612adf76

[features]
client = ["yral-identity/ic-agent", "dep:ic-agent"]<|MERGE_RESOLUTION|>--- conflicted
+++ resolved
@@ -10,12 +10,9 @@
 yral-identity = { workspace = true, default-features = false }
 ic-agent = { workspace = true, optional = true }
 num-bigint.workspace = true
-<<<<<<< HEAD
 once_cell = "1.21.3"
 url.workspace = true
-=======
 thiserror.workspace = true
->>>>>>> 612adf76
 
 [features]
 client = ["yral-identity/ic-agent", "dep:ic-agent"]